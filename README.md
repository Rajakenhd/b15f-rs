--- conflicted
+++ resolved
@@ -1,12 +1,5 @@
-<<<<<<< HEAD
 # b15f-rs
 
 A Rust implementation of the original [b15f driver library](https://github.com/devfix/b15f)
 
-Extended version forked from [this Project](https://github.com/Lauchmelder23/b15f-rs)
-=======
-# Rust Library for controlling the b15f
-Extended version forked from [this Project](https://github.com/Lauchmelder23/b15f-rs)
-
-for more details see development branch
->>>>>>> a5215a12
+Extended version forked from [this Project](https://github.com/Lauchmelder23/b15f-rs)